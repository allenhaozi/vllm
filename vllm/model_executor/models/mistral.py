--- conflicted
+++ resolved
@@ -298,29 +298,12 @@
                      cache_dir: Optional[str] = None,
                      load_format: str = "auto",
                      revision: Optional[str] = None):
-<<<<<<< HEAD
-        (column_parallel_weights, row_parallel_weights,
-         ignore_weight_suffixes) = get_parallel_weight(self)
-=======
-        if self.quant_config is None:
-            col_weight_suffixes = ["weight"]
-            row_weight_suffixes = ["weight"]
-        else:
-            col_weight_suffixes = (
-                self.quant_config.get_col_parallel_tensor_names())
-            row_weight_suffixes = (
-                self.quant_config.get_row_parallel_tensor_names())
-
-        column_parallel_weights: List[str] = []
-        for layer in self._column_parallel_layers:
-            for suffix in col_weight_suffixes:
-                column_parallel_weights.append(f"{layer}.{suffix}")
-        row_parallel_weights: List[str] = []
-        for layer in self._row_parallel_layers:
-            for suffix in row_weight_suffixes:
-                row_parallel_weights.append(f"{layer}.{suffix}")
-
->>>>>>> 1f24755b
+        column_parallel_weights, row_parallel_weights = get_parallel_weight(
+            self)
+        column_weight_suffixes = (
+            self.quant_config.get_col_parallel_tensor_names()
+        ) if self.quant_config is not None else ["weight", "bias"]
+
         tp_size = get_tensor_model_parallel_world_size()
         tensor_model_parallel_rank = get_tensor_model_parallel_rank()
         q_proj_shard_size = (self.config.hidden_size // tp_size)
@@ -340,8 +323,6 @@
                 model_name_or_path, cache_dir, load_format, revision):
             if "rotary_emb.inv_freq" in name:
                 continue
-            if any(name.endswith(suffix) for suffix in ignore_weight_suffixes):
-                continue
 
             packed_dim = None
             is_transposed = False
@@ -357,7 +338,7 @@
                 if weight_name not in name:
                     continue
                 name = name.replace(weight_name, "qkv_proj")
-                if name not in state_dict or "g_idx" in name:
+                if name not in state_dict:
                     break
                 param = state_dict[name]
                 if is_transposed:
@@ -369,10 +350,16 @@
                         shard_size //= self.quant_config.pack_factor
                         offset //= self.quant_config.pack_factor
 
-                loaded_weight = loaded_weight[
-                    shard_size * tensor_model_parallel_rank:shard_size *
-                    (tensor_model_parallel_rank + 1)]
-                param_slice = param.data[offset:offset + shard_size]
+                if any(
+                        name.endswith(suffix)
+                        for suffix in column_weight_suffixes):
+                    loaded_weight = loaded_weight[
+                        shard_size * tensor_model_parallel_rank:shard_size *
+                        (tensor_model_parallel_rank + 1)]
+                    param_slice = param.data[offset:offset + shard_size]
+                else:
+                    loaded_weight = convert_pyslice_to_tensor(loaded_weight)
+                    param_slice = param.data
                 assert param_slice.shape == loaded_weight.shape
 
                 param_slice.copy_(loaded_weight)
@@ -386,18 +373,25 @@
                 if weight_name not in name:
                     continue
                 name = name.replace(weight_name, "gate_up_proj")
-                if "g_idx" in name or name not in state_dict:
+                if name not in state_dict:
                     break
                 param = state_dict[name]
                 if is_transposed:
                     param = param.T
 
                 shard_size = param.shape[0] // 2
-                loaded_weight = loaded_weight[
-                    shard_size * tensor_model_parallel_rank:shard_size *
-                    (tensor_model_parallel_rank + 1)]
-                param_slice = param.data[shard_size * stride_id:shard_size *
-                                         (stride_id + 1)]
+                if any(
+                        name.endswith(suffix)
+                        for suffix in column_weight_suffixes):
+                    loaded_weight = loaded_weight[
+                        shard_size * tensor_model_parallel_rank:shard_size *
+                        (tensor_model_parallel_rank + 1)]
+                    param_slice = param.data[shard_size *
+                                             stride_id:shard_size *
+                                             (stride_id + 1)]
+                else:
+                    loaded_weight = convert_pyslice_to_tensor(loaded_weight)
+                    param_slice = param.data
                 assert param_slice.shape == loaded_weight.shape
                 param_slice.copy_(loaded_weight)
                 is_gate_up_weight = True
