--- conflicted
+++ resolved
@@ -145,14 +145,6 @@
 vllm_extension = CUDAExtension(
     name="vllm._C",
     sources=[
-<<<<<<< HEAD
-        "csrc/quantization.cpp", "csrc/quantization/awq/gemm_kernels.cu",
-        "csrc/quantization/squeezellm/quant_cuda_kernel.cu",
-        "csrc/quantization/gptq/exllama_ext.cpp",
-        "csrc/quantization/gptq/q_matrix.cu",
-        "csrc/quantization/gptq/q_gemm.cu",
-        "csrc/quantization/gptq/old_matmul_kernel.cu"
-=======
         "csrc/cache_kernels.cu",
         "csrc/attention/attention_kernels.cu",
         "csrc/pos_encoding_kernels.cu",
@@ -160,9 +152,12 @@
         "csrc/layernorm_kernels.cu",
         "csrc/quantization/awq/gemm_kernels.cu",
         "csrc/quantization/squeezellm/quant_cuda_kernel.cu",
+        "csrc/quantization/gptq/exllama_ext.cpp",
+        "csrc/quantization/gptq/q_matrix.cu",
+        "csrc/quantization/gptq/q_gemm.cu",
+        "csrc/quantization/gptq/old_matmul_kernel.cu",
         "csrc/cuda_utils_kernels.cu",
         "csrc/pybind.cpp",
->>>>>>> cd3aa153
     ],
     extra_compile_args={
         "cxx": CXX_FLAGS,
